--- conflicted
+++ resolved
@@ -189,14 +189,9 @@
                      'bandstructure_many.py',
                      'doctests.py', 'gui/run.py',
                      'matplotlib_plot.py', 'fio/oi.py', 'fio/v_sim.py',
-<<<<<<< HEAD
                      'forcecurve.py', 'neb.py',
-                     'fio/animate.py', 'db/db_web.py', 'x3d.py']:
-=======
-                     'forcecurve.py',
                      'fio/animate.py', 'db/db_web.py', 'x3d.py',
                      'pubchem.py']:
->>>>>>> 9fe18854
                 result = Result(name=test, status='please run on master')
                 result_queue.put(result)
                 continue
