--- conflicted
+++ resolved
@@ -52,12 +52,4 @@
     al.approximation = 'Albrecht'
     ali = al.absolute_intensity(omega=om, gamma=gam)[-1]
     print('pri, ali', pri, ali)
-<<<<<<< HEAD
-    assert pri == pytest.approx(ali, 1e-2)
-
-
-if __name__ == '__main__':
-    test_compare_placzek_albrecht_intensities()
-=======
-    assert pri == pytest.approx(ali, 1e-2)
->>>>>>> 8351d998
+    assert pri == pytest.approx(ali, 1e-2)