--- conflicted
+++ resolved
@@ -1,9 +1,4 @@
-<<<<<<< HEAD
 from io import StringIO
-from ase.atoms import Atoms
-=======
-from cStringIO import StringIO
->>>>>>> 2c61df73
 from ase.io.xyz import read_xyz
 
 
