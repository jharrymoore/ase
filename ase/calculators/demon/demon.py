from __future__ import print_function
"""This module defines an ASE interface to deMon.

http://www.demon-software.com
"""
import os
import os.path as op
import subprocess
import pickle
import shutil

import numpy as np

from ase.units import Bohr, Hartree
import ase.data
from ase.calculators.calculator import FileIOCalculator, ReadError
from ase.calculators.calculator import Parameters, all_changes
from ase.calculators.calculator import equal
import ase.io
#from ase.calculators.demon.demon_io import parse_xray
from .demon_io import parse_xray

m_e_to_amu = 1822.88839


class Parameters_deMon(Parameters):
    """Parameters class for the calculator.
    Documented in Base_deMon.__init__

    The options here are the most important ones that the user needs to be
    aware of.  Further options accepted by deMon can be set in the dictionary
    input_arguments.

    """
    def __init__(
            self,
            label='rundir',
            atoms=None,
            command=None,
            restart=None,
            basis_path=None,
            ignore_bad_restart_file=False,
            deMon_restart_path='.',
            title='deMon input file',
            scftype='RKS',
            forces=False,
            dipole=False,
            xc='VWN',
            guess='TB',
            print_out='MOE',
            basis={},
            ecps={},
            mcps={},
            auxis={},
            augment={},
            input_arguments=None):
        kwargs = locals()
        kwargs.pop('self')
        Parameters.__init__(self, **kwargs)


class Demon(FileIOCalculator):
    """Calculator interface to the deMon code."""

    implemented_properties = (
        'energy',
        'forces',
        'dipole',
        'eigenvalues')

    def __init__(self, **kwargs):
        """ASE interface to the deMon code.

        Parameters:
            label    : str. relative path to the run directory
            atoms    : The Atoms onject
            command  : str. Command to run deMon. If not present the environment varable DEMON_COMMAND will be used
            restart  : str. Relative path to ASE restart directory for parameters and atoms object and results
            basis_path  : str. Relative path to the directory containing BASIS, AUXIS, ECPS, MCPS and AUGMENT
            ignore_bad_restart_file : bool. Ignore broken or missing ASE restart files
                                    By default, it is an error if the restart
                                    file is missing or broken.
            deMon_restart_path  : str. Relative path to the deMon restart dir
            title : str. Title in the deMon input file.
            scftype : str. Type of scf
            forces  : bool. If True a force calculation will be enforced.
            dipole  : bool. If True a dipole calculation will be enforced
            xc      : str. xc-functional
            guess   : str. guess for initial density and wave functions
            print_out : str|list. Options for the printing in deMon
            basis : dict. Definition of basis sets.
            ecps  : dict. Definition of ECPs.
            mcps  : dict. Definition of MCPs.
            auxis  : dict. Definition of AUXIS,
            augment : dict. Definition of AUGMENT.
            input_arguments: dict. Explicitly given input arguments. The key is the input keyword
                             and the value is either a str, a list of str (will be written on the same line as the keyword),
                             or a list of lists of str (first list is written on the first line, the others on following lines.)
                                                          
                            
        """
        parameters = Parameters_deMon(**kwargs)
        
        # Setup the run command
        command = parameters['command']
        if command is None:
            command = os.environ.get('DEMON_COMMAND')

        if command is None:
            mess = 'The "DEMON_COMMAND" environment is not defined.'
            raise ValueError(mess)
        else:
            parameters['command'] = command
            
        # Call the base class.
        FileIOCalculator.__init__(
            self,
            **parameters)

    def __getitem__(self, key):
        """Convenience method to retrieve a parameter as
        calculator[key] rather than calculator.parameters[key]

            Parameters:
                key       : str, the name of the parameters to get.
        """
        return self.parameters[key]

    def set(self, **kwargs):
        """Set all parameters.

        Parameters:
            kwargs  : Dictionary containing the keywords for deMon
        """
        # Put in the default arguments.
        kwargs = self.default_parameters.__class__(**kwargs)

        if 'parameters' in kwargs:
            filename = kwargs.pop('parameters')
            parameters = Parameters.read(filename)
            parameters.update(kwargs)
            kwargs = parameters

        changed_parameters = {}

        for key, value in kwargs.items():
            oldvalue = self.parameters.get(key)
            if key not in self.parameters or not equal(value, oldvalue):
                changed_parameters[key] = value
                self.parameters[key] = value

        return changed_parameters

    def calculate(self,
                  atoms=None,
                  properties=['energy'],
                  system_changes=all_changes):
        """Capture the RuntimeError from FileIOCalculator.calculate
        and add a little debug information from the deMon output.

        See base FileIocalculator for documentation.
        """

        if atoms is not None:
            self.atoms = atoms.copy()

        self.write_input(self.atoms, properties, system_changes)
        if self.command is None:
            raise RuntimeError('Please set $%s environment variable ' %
                               ('DEMON_COMMAND') +
                               'or supply the command keyword')
        command = self.command  # .replace('PREFIX', self.prefix)
        olddir = os.getcwd()

        # basis path
        basis_path = self.parameters['basis_path']
        if basis_path is None:
            basis_path = os.environ.get('DEMON_BASIS_PATH')

        if basis_path is None:
            raise RuntimeError('Please set basis_path keyword,' +
                               ' or the DEMON_BASIS_PATH' +
                               ' environment variable')

        try:
            # link restart file
            value = self.parameters['guess']
            if value.upper() == 'RESTART':
                value2 = self.parameters['deMon_restart_path']
                if op.exists(self.directory + '/deMon.rst')\
                        or op.islink(self.directory + '/deMon.rst'):
                    os.remove(self.directory + '/deMon.rst')
                abspath = op.abspath(value2)
                
                if op.exists(abspath + '/deMon.mem') \
                        or op.islink(abspath + '/deMon.mem'):

                    shutil.copy(abspath + '/deMon.mem',
                                self.directory + '/deMon.rst')
                else:
                    raise RuntimeError(
                        "{0} doesn't exist".format(abspath + '/deMon.rst'))

            # link basis
            abspath = op.abspath(basis_path)
            
            if op.exists(self.directory + '/BASIS')\
                    or op.islink(self.directory + '/BASIS'):
                os.remove(self.directory + '/BASIS')
                
            if op.exists(abspath + '/BASIS')\
                    or op.islink(abspath + '/BASIS'):
                os.symlink(abspath + '/BASIS',
                           self.directory + '/BASIS')
            else:
                raise RuntimeError(
                    "{0} doesn't exist".format(abspath + '/BASIS'))

            # link auxis
            if op.exists(self.directory + '/AUXIS')\
                    or op.islink(self.directory + '/AUXIS'):
                os.remove(self.directory + '/AUXIS')

            if op.exists(abspath + '/AUXIS')\
                    or op.islink(abspath + '/AUXIS'):
                os.symlink(abspath + '/AUXIS',
                           self.directory + '/AUXIS')
            else:
                raise RuntimeError(
                    "{0} doesn't exist".format(abspath + '/AUXIS'))

            # link ecps
            if op.exists(self.directory + '/ECPS')\
                    or op.islink(self.directory + '/ECPS'):
                os.remove(self.directory + '/ECPS')

            if op.exists(abspath + '/ECPS')\
                    or op.islink(abspath + '/ECPS'):
                os.symlink(abspath + '/ECPS',
                           self.directory + '/ECPS')
            else:
                raise RuntimeError(
                    "{0} doesn't exist".format(abspath + '/ECPS'))

            # link mcps
            if op.exists(self.directory + '/MCPS')\
                    or op.islink(self.directory + '/MCPS'):
                os.remove(self.directory + '/MCPS')

            if op.exists(abspath + '/MCPS')\
                    or op.islink(abspath + '/ECPS'):
                os.symlink(abspath + '/MCPS',
                           self.directory + '/MCPS')
            else:
                raise RuntimeError(
                    "{0} doesn't exist".format(abspath + '/MCPS'))

            # link ffds
            if op.exists(self.directory + '/FFDS')\
                    or op.islink(self.directory + '/FFDS'):
                os.remove(self.directory + '/FFDS')

            if op.exists(abspath + '/FFDS')\
                    or op.islink(abspath + '/FFDS'):
                os.symlink(abspath + '/FFDS',
                           self.directory + '/FFDS')
            else:
                raise RuntimeError(
                    "{0} doesn't exist".format(abspath + '/FFDS'))

            # go to directory and run calculation
            os.chdir(self.directory)
            errorcode = subprocess.call(command, shell=True)
        finally:
            os.chdir(olddir)

        if errorcode:
            raise RuntimeError('%s returned an error: %d' %
                               (self.name, errorcode))

        try:
            self.read_results()
        except:
            with open(self.directory + '/deMon.out', 'r') as f:
                lines = f.readlines()
            debug_lines = 10
            print('##### %d last lines of the deMon.out' % debug_lines)
            for line in lines[-20:]:
                print(line.strip())
            print('##### end of deMon.out')
            raise RuntimeError

    def set_label(self, label):
        """Set label directory """

        self.label = label

        # in our case self.directory = self.label
        self.directory = self.label
        if self.directory == '':
            self.directory = os.curdir

    def write_input(self, atoms, properties=None, system_changes=None):
        """Write input (in)-file.
        See calculator.py for further details.

        Parameters:
             atoms        : The Atoms object to write.
             properties   : The properties which should be calculated.
             system_changes : List of properties changed since last run.
        """
        # Call base calculator.
        FileIOCalculator.write_input(
            self,
            atoms=atoms,
            properties=properties,
            system_changes=system_changes)

        if system_changes is None and properties is None:
            return

        filename = self.label + '/deMon.inp'

        add_print = ''

        # Start writing the file.
        with open(filename, 'w') as f:

            # write keyword argument keywords
            value = self.parameters['title']
            self._write_argument('TITLE', value, f)

            f.write('#\n')
            
            value = self.parameters['scftype']
            self._write_argument('SCFTYPE', value, f)

            value = self.parameters['xc']
            self._write_argument('VXCTYPE', value, f)

            value = self.parameters['guess']
            self._write_argument('GUESS', value, f)

            # obtain forces through a single BOMD step
            # only if forces is in properties, or if keyword forces is True
            value = self.parameters['forces']
            if 'forces' in properties or value:

                self._write_argument('DYNAMICS',
                                     ['INT=1', 'MAX=0', 'STEP=0'], f)
                self._write_argument('TRAJECTORY', 'FORCES', f)
                self._write_argument('VELOCITIES', 'ZERO', f)
                add_print = add_print + ' ' + 'MD OPT'

            # if dipole is True, enforce dipole calculation.
            # Otherwise only if asked for
            value = self.parameters['dipole']
            if 'dipole' in properties or value:
                self._write_argument('DIPOLE', '', f)

            # print argument, here other options could change this
            value = self.parameters['print_out']
            assert(type(value) is str)
            value = value + add_print

            if not len(value) == 0:
                self._write_argument('PRINT', value, f)
                f.write('#\n')

            # write general input arguments
            self._write_input_arguments(f)
            
            f.write('#\n')

            # write basis set, ecps, mcps, auxis, augment
            basis = self.parameters['basis']
            if 'all' not in basis:
                basis['all'] = 'DZVP'
            self._write_basis(f, atoms, basis, string='BASIS')

            ecps = self.parameters['ecps']
            if not len(ecps) == 0:
                self._write_basis(f, atoms, ecps, string='ECPS')

            mcps = self.parameters['mcps']
            if not len(mcps) == 0:
                self._write_basis(f, atoms, mcps, string='MCPS')

            auxis = self.parameters['auxis']
            if not len(auxis) == 0:
                self._write_basis(f, atoms, auxis, string='AUXIS')

            augment = self.parameters['augment']
            if not len(augment) == 0:
                self._write_basis(f, atoms, augment, string='AUGMENT')

            # write geometry
            self._write_atomic_coordinates(f, atoms)

            # write pickle of Parameters
            pickle.dump(self.parameters,
                        open(self.label + '/deMon_parameters.pckl', 'wb'))

            # write xyz file for good measure.
            ase.io.write(self.label + '/deMon_atoms.xyz', self.atoms)
                
    def read(self, restart_path):
        """Read parameters from directory restart_path."""

        self.set_label(restart_path)

        if not op.exists(restart_path + '/deMon.inp'):
            raise ReadError('The restart_path file {0} does not exist'
                            .format(restart_path))
<<<<<<< HEAD

        if op.exists(restart_path + '/deMon_parameters.pckl'):
            parameters = pickle.load(open(restart_path +
                                          '/deMon_parameters.pckl', 'r'))
            self.parameters = parameters
=======
        
        parameters = pickle.load(open(restart_path +
                                      '/deMon_parameters.pckl', 'rb'))
        self.parameters = parameters
>>>>>>> d000fae5

        self.atoms = self.deMon_inp_to_atoms(restart_path + '/deMon.inp')
        
        self.read_results()

    def _write_input_arguments(self, f):
        """Write directly given input-arguments."""
        input_arguments = self.parameters['input_arguments']

        # Early return
        if input_arguments is None:
            return

        for key, value in input_arguments.items():
            self._write_argument(key, value, f)

    def _write_argument(self, key, value, f):
        """Write an argument to file.
         key :  a string coresponding to the input keyword
         value : the arguemnts, can be a string, a number or a list
         f :  and open file
        """
        
        # for only one argument, write on same line
        if not isinstance(value, (tuple, list)):
            line = key.upper()
            line += '    ' + str(value).upper()
            f.write(line)
            f.write('\n')

        # for a list, write first argument on the first line,
        # then the rest on new lines
        else:
            line = key
            if not isinstance(value[0], (tuple, list)):
                for i in range(len(value)):
                    line += '  ' + str(value[i].upper())
                f.write(line)
                f.write('\n')
            else:
                for i in range(len(value)):
                    for j in range(len(value[i])):
                        line += '  ' + str(value[i][j]).upper()
                    f.write(line)
                    f.write('\n')
                    line = ''
                        
    def _write_atomic_coordinates(self, f, atoms):
        """Write atomic coordinates.
        
        Parameters:
        - f:     An open file object.
        - atoms: An atoms object.
        """

        f.write('#\n')
        f.write('# Atomic coordinates\n')
        f.write('#\n')
        f.write('GEOMETRY CARTESIAN ANGSTROM\n')

        for i in range(len(atoms)):
            xyz = atoms.get_positions()[i]
            chem_symbol = atoms.get_chemical_symbols()[i]
            chem_symbol += str(i + 1)
            
            # if tag is set to 1 then we have a ghost atom,
            # set nuclear charge to 0
            if(atoms.get_tags()[i] == 1):
                nuc_charge = str(0)
            else:
                nuc_charge = str(atoms.get_atomic_numbers()[i])
            
            mass = atoms.get_masses()[i]
                
            line = '{0:6s}'.format(chem_symbol).rjust(10) + ' '
            line += '{0:.5f}'.format(xyz[0]).rjust(10) + ' '
            line += '{0:.5f}'.format(xyz[1]).rjust(10) + ' '
            line += '{0:.5f}'.format(xyz[2]).rjust(10) + ' '
            line += '{0:5s}'.format(nuc_charge).rjust(10) + ' '
            line += '{0:.5f}'.format(mass).rjust(10) + ' '
            
            f.write(line)
            f.write('\n')

    # routine to write basis set inormation, including ecps and auxis
    def _write_basis(self, f, atoms, basis={}, string='BASIS'):
        """Write basis set, ECPs, AUXIS, or AUGMENT basis
        
        Parameters:
        - f:     An open file object.
        - atoms: An atoms object.
        - basis: A dictionary specifying the basis set
        - string: 'BASIS', 'ECP','AUXIS' or 'AUGMENT'
        """

        # basis for all atoms
        line = '{0}'.format(string).ljust(10)

        if 'all' in basis:
            default_basis = basis['all']
            line += '({0})'.format(default_basis).rjust(16)
        
        f.write(line)
        f.write('\n')

        # basis for all atomic species
        chemical_symbols = atoms.get_chemical_symbols()
        chemical_symbols_set = set(chemical_symbols)

        for i in range(chemical_symbols_set.__len__()):
            symbol = chemical_symbols_set.pop()

            if symbol in basis:
                line = '{0}'.format(symbol).ljust(10)
                line += '({0})'.format(basis[symbol]).rjust(16)
                f.write(line)
                f.write('\n')

        # basis for individual atoms
        for i in range(len(atoms)):
            
            if i in basis:
                symbol = str(chemical_symbols[i])
                symbol += str(i + 1)

                line = '{0}'.format(symbol).ljust(10)
                line += '({0})'.format(basis[i]).rjust(16)
                f.write(line)
                f.write('\n')

    # Analysis routines
    def read_results(self):
        """Read the results from output files."""
        self.read_energy()
        self.read_forces(self.atoms)
        self.read_eigenvalues()
        self.read_dipole()
        self.read_xray()
        
    def read_energy(self):
        """Read energy from deMon's text-output file."""
        with open(self.label + '/deMon.out', 'r') as f:
            text = f.read().upper()

        lines = iter(text.split('\n'))

        for line in lines:
            if line.startswith(' TOTAL ENERGY                ='):
                self.results['energy'] = float(line.split()[-1]) * Hartree
                break
        else:
            raise RuntimeError

    def read_forces(self, atoms):
        """Read the forces from the deMon.out file."""
    
        natoms = len(atoms)
        filename = self.label + '/deMon.out'

        if op.isfile(filename):
            with open(filename, 'r') as f:
                lines = f.readlines()

                # find line where the orbitals start
                flag_found = False
                for i in range(len(lines)):
                    if lines[i].rfind('GRADIENTS OF TIME STEP 0 IN A.U.') > -1:
                        start = i + 4
                        flag_found = True
                        break
            
                if flag_found:
                    self.results['forces'] = np.zeros((natoms, 3), float)
                    for i in range(natoms):
                        line = [s for s in lines[i + start].strip().split(' ')
                                if len(s) > 0]
                        f = -np.array([float(x) for x in line[2:5]])
                        self.results['forces'][i, :] = f * (Hartree / Bohr)

    def read_eigenvalues(self):
        """Read eigenvalues from the 'deMon.out' file."""
        assert os.access(self.label + '/deMon.out', os.F_OK)

        # Read eigenvalues
        with open(self.label + '/deMon.out', 'r') as f:
            lines = f.readlines()

        # try  PRINT MOE
        eig_alpha, occ_alpha = self.read_eigenvalues_one_spin(
            lines, 'ALPHA MO ENERGIES', 6)
        eig_beta, occ_beta = self.read_eigenvalues_one_spin(
            lines, 'BETA MO ENERGIES', 6)

        # otherwise try PRINT MOS
        if len(eig_alpha) == 0 and len(eig_beta) == 0:
            eig_alpha, occ_alpha = self.read_eigenvalues_one_spin(
                lines, 'ALPHA MO COEFFICIENTS', 5)
            eig_beta, occ_beta = self.read_eigenvalues_one_spin(
                lines, 'BETA MO COEFFICIENTS', 5)

        self.results['eigenvalues'] = np.array([eig_alpha, eig_beta]) * Hartree
        self.results['occupations'] = np.array([occ_alpha, occ_beta])
 
    def read_eigenvalues_one_spin(self, lines, string, neigs_per_line):
        """Utility method for retreiving eigenvalues after the string "string"
        with neigs_per_line eigenvlaues written per line
        """
        eig = []
        occ = []

        skip_line = False
        more_eigs = False

        # find line where the orbitals start
        for i in range(len(lines)):
            if lines[i].rfind(string) > -1:
                ii = i
                more_eigs = True
                break

        while more_eigs:
            # search for two empty lines in a row preceeding a line with
            # numbers
            for i in range(ii + 1, len(lines)):
                if len(lines[i].split()) == 0 and \
                        len(lines[i + 1].split()) == 0 and \
                        len(lines[i + 2].split()) > 0:
                    ii = i + 2
                    break

            # read eigenvalues, occupations
            line = lines[ii].split()
            if len(line) < neigs_per_line:
                # last row
                more_eigs = False
            if line[0] != str(len(eig) + 1):
                more_eigs = False
                skip_line = True

            if not skip_line:
                line = lines[ii + 1].split()
                for l in line:
                    eig.append(float(l))
                line = lines[ii + 3].split()
                for l in line:
                    occ.append(float(l))
                ii = ii + 3

        return eig, occ

    def read_dipole(self):
        """Read dipole moment."""
        dipole = np.zeros(3)
        with open(self.label + '/deMon.out', 'r') as f:
            lines = f.readlines()

            for i in range(len(lines)):
                if lines[i].rfind('DIPOLE') > -1 and lines[i].rfind('XAS') == -1:
                    dipole[0] = float(lines[i + 1].split()[3])
                    dipole[1] = float(lines[i + 2].split()[3])
                    dipole[2] = float(lines[i + 3].split()[3])

                    # debye to e*Ang
                    self.results['dipole'] = dipole * 0.2081943482534

                    break
 
    def read_xray(self):
        """Read deMon.xry if present."""


        # try to read core IP from, .out file
        filename = self.label + '/deMon.out'
        core_IP = None
        if op.isfile(filename):
            with open(filename, 'r') as f:
                lines = f.readlines()
            
            for i in range(len(lines)):
                if lines[i].rfind('IONIZATION POTENTIAL') > -1:
                    core_IP = float(lines[i].split()[3])
                    
                    
        #filename = self.label + '/deMon.xry'
        #if op.isfile(filename):
        #    with open(filename, 'r') as f:
        #        lines = f.readlines()
        #        
        #    mode = lines[0].split()[0]
        #    ntrans = int(lines[0].split()[1])
        #
        #    E_trans = []
        #    osc_strength = []
        #    trans_dip = []
        #    for i in range(1, ntrans + 1):
        #        E_trans.append(float(lines[i].split()[0]))
        #        osc_strength.append(
        #            float(lines[i].split()[1].replace('D', 'e')))
        #        
        #        dip1 = float(lines[i].split()[3].replace('D', 'e'))
        #        dip2 = float(lines[i].split()[4].replace('D', 'e'))
        #        dip3 = float(lines[i].split()[5].replace('D', 'e'))
        #        trans_dip.append([dip1, dip2, dip3])
        #
        #    xray_results = {'xray_mode': mode,
        #                    'ntrans': ntrans,
        #                    'E_trans': np.array(E_trans) * Hartree,
        #                    'osc_strength': np.array(osc_strength),  # units?
        #                    'trans_dip': np.array(trans_dip), # units?
        #                    'core_IP':core_IP}

        try:
            mode, ntrans, E_trans, osc_strength, trans_dip = parse_xray(self.label + '/deMon.xry')
            
            xray_results = {'xray_mode': mode,
                            'ntrans': ntrans,
                            'E_trans': E_trans,
                            'osc_strength': osc_strength,  # units?
                            'trans_dip': trans_dip, # units?
                            'core_IP':core_IP}  
            
            self.results['xray'] = xray_results
        except:
            pass

            
    def deMon_inp_to_atoms(self, filename):
        """Routine to read deMon.inp and convert it to an atoms object."""
        with open(filename, 'r') as f:
            lines = f.readlines()

        # find line where geometry starts
        for i in range(len(lines)):
            if lines[i].rfind('GEOMETRY') > -1:
                if lines[i].rfind('ANGSTROM'):
                    coord_units = 'Ang'
                elif lines.rfind('Bohr'):
                    coord_units = 'Bohr'
                ii = i
                break

        chemical_symbols = []
        xyz = []
        atomic_numbers = []
        masses = []

        for i in range(ii + 1, len(lines)):
            try:
                line = lines[i].split()

                if(len(line) > 0):
                    for symbol in ase.data.chemical_symbols:
                        found = None
                        if line[0].upper().rfind(symbol.upper()) > -1:
                            found = symbol
                            break
                        
                        if found is not None:
                            chemical_symbols.append(found)
                        else:
                            break

                        xyz.append([float(line[1]), float(line[2]), float(line[3])])
                
                if len(line) > 4:
                    atomic_numbers.append(int(line[4]))
                
                if len(line) > 5:
                    masses.append(float(line[5]))

            except:
                raise RuntimeError

        if coord_units == 'Bohr':
            xyz = xyz * Bohr

        natoms = len(chemical_symbols)

        # set atoms object
        atoms = ase.Atoms(symbols=chemical_symbols, positions=xyz)

        # if atomic numbers were read in, set them
        if(len(atomic_numbers) == natoms):
            atoms.set_atomic_numbers(atomic_numbers)
                
        # if masses were read in, set them
        if(len(masses) == natoms):
            atoms.set_masses(masses)
            
        return atoms<|MERGE_RESOLUTION|>--- conflicted
+++ resolved
@@ -412,18 +412,11 @@
         if not op.exists(restart_path + '/deMon.inp'):
             raise ReadError('The restart_path file {0} does not exist'
                             .format(restart_path))
-<<<<<<< HEAD
 
         if op.exists(restart_path + '/deMon_parameters.pckl'):
             parameters = pickle.load(open(restart_path +
                                           '/deMon_parameters.pckl', 'r'))
             self.parameters = parameters
-=======
-        
-        parameters = pickle.load(open(restart_path +
-                                      '/deMon_parameters.pckl', 'rb'))
-        self.parameters = parameters
->>>>>>> d000fae5
 
         self.atoms = self.deMon_inp_to_atoms(restart_path + '/deMon.inp')
         
