# -*- coding: utf-8 -*-
"""Vibrational modes."""
from __future__ import division

import os
import os.path as op
import pickle
import sys
from math import sin, pi, sqrt, log

import numpy as np

import ase.units as units
from ase.io.trajectory import Trajectory
from ase.parallel import rank, paropen
<<<<<<< HEAD
from ase.utils import opencew
from ase.calculators.singlepoint import SinglePointCalculator
=======
from ase.utils import opencew, pickleload, basestring
>>>>>>> b744b4a2


class Vibrations:
    """Class for calculating vibrational modes using finite difference.

    The vibrational modes are calculated from a finite difference
    approximation of the Hessian matrix.

    The *summary()*, *get_energies()* and *get_frequencies()* methods all take
    an optional *method* keyword.  Use method='Frederiksen' to use the method
    described in:

      T. Frederiksen, M. Paulsson, M. Brandbyge, A. P. Jauho:
      "Inelastic transport theory from first-principles: methodology and
      applications for nanoscale devices", Phys. Rev. B 75, 205413 (2007)

    atoms: Atoms object
        The atoms to work on.
    indices: list of int
        List of indices of atoms to vibrate.  Default behavior is
        to vibrate all atoms.
    name: str
        Name to use for files.
    delta: float
        Magnitude of displacements.
    nfree: int
        Number of displacements per atom and cartesian coordinate, 2 and 4 are
        supported. Default is 2 which will displace each atom +delta and
        -delta for each cartesian coordinate.

    Example:

    >>> from ase import Atoms
    >>> from ase.calculators.emt import EMT
    >>> from ase.optimize import BFGS
    >>> from ase.vibrations import Vibrations
    >>> n2 = Atoms('N2', [(0, 0, 0), (0, 0, 1.1)],
    ...            calculator=EMT())
    >>> BFGS(n2).run(fmax=0.01)
    BFGS:   0  16:01:21        0.440339       3.2518
    BFGS:   1  16:01:21        0.271928       0.8211
    BFGS:   2  16:01:21        0.263278       0.1994
    BFGS:   3  16:01:21        0.262777       0.0088
    >>> vib = Vibrations(n2)
    >>> vib.run()
    Writing vib.eq.pckl
    Writing vib.0x-.pckl
    Writing vib.0x+.pckl
    Writing vib.0y-.pckl
    Writing vib.0y+.pckl
    Writing vib.0z-.pckl
    Writing vib.0z+.pckl
    Writing vib.1x-.pckl
    Writing vib.1x+.pckl
    Writing vib.1y-.pckl
    Writing vib.1y+.pckl
    Writing vib.1z-.pckl
    Writing vib.1z+.pckl
    >>> vib.summary()
    ---------------------
    #    meV     cm^-1
    ---------------------
    0    0.0       0.0
    1    0.0       0.0
    2    0.0       0.0
    3    2.5      20.4
    4    2.5      20.4
    5  152.6    1230.8
    ---------------------
    Zero-point energy: 0.079 eV
    >>> vib.write_mode(-1)  # write last mode to trajectory file

    """

    def __init__(self, atoms, indices=None, name='vib', delta=0.01, nfree=2):
        assert nfree in [2, 4]
        self.atoms = atoms
        if indices is None:
            indices = range(len(atoms))
        self.indices = np.asarray(indices)
        self.name = name
        self.delta = delta
        self.nfree = nfree
        self.H = None
        self.ir = None
        self.ram = None

    def run(self):
        """Run the vibration calculations.

        This will calculate the forces for 6 displacements per atom +/-x,
        +/-y, +/-z. Only those calculations that are not already done will be
        started. Be aware that an interrupted calculation may produce an empty
        file (ending with .pckl), which must be deleted before restarting the
        job. Otherwise the forces will not be calculated for that
        displacement.

        Note that the calculations for the different displacements can be done
        simultaneously by several independent processes. This feature relies
        on the existence of files and the subsequent creation of the file in
        case it is not found.
        """

        filename = self.name + '.eq.pckl'
        fd = opencew(filename)
        if fd is not None:
            self.calculate(filename, fd)

        p = self.atoms.positions.copy()
        for filename, a, i, disp in self.displacements():
            fd = opencew(filename)
            if fd is not None:
                self.atoms.positions[a, i] = p[a, i] + disp
                self.calculate(filename, fd)
                self.atoms.positions[a, i] = p[a, i]

    def displacements(self):
        for a in self.indices:
            for i in range(3):
                for sign in [-1, 1]:
                    for ndis in range(1, self.nfree // 2 + 1):
                        filename = ('%s.%d%s%s.pckl' %
                                    (self.name, a, 'xyz'[i],
                                     ndis * ' +-'[sign]))
                        disp = ndis * sign * self.delta
                        yield filename, a, i, disp

    def calculate(self, filename, fd):
        forces = self.atoms.get_forces()
        if self.ir:
            dipole = self.calc.get_dipole_moment(self.atoms)
        if self.ram:
            freq, pol = self.get_polarizability()
        if rank == 0:
            if self.ir and self.ram:
                pickle.dump([forces, dipole, freq, pol], fd, protocol=2)
                sys.stdout.write(
                    'Writing %s, dipole moment = (%.6f %.6f %.6f)\n' %
                    (filename, dipole[0], dipole[1], dipole[2]))
            elif self.ir and not self.ram:
                pickle.dump([forces, dipole], fd, protocol=2)
                sys.stdout.write(
                    'Writing %s, dipole moment = (%.6f %.6f %.6f)\n' %
                    (filename, dipole[0], dipole[1], dipole[2]))
            else:
                pickle.dump(forces, fd, protocol=2)
                sys.stdout.write('Writing %s\n' % filename)
            fd.close()
        sys.stdout.flush()

    def clean(self, empty_files=False):
        """Remove pickle-files.

        Use empty_files=True to remove only empty files."""

        if rank != 0:
            return 0

        n = 0
        filenames = [self.name + '.eq.pckl']
        for filename, a, i, disp in self.displacements():
            filenames.append(filename)

        for name in filenames:
            if op.isfile(name):
                if not empty_files or op.getsize(name) == 0:
                    os.remove(name)
                    n += 1
        return n

    def read(self, method='standard', direction='central'):
        self.method = method.lower()
        self.direction = direction.lower()
        assert self.method in ['standard', 'frederiksen']
        assert self.direction in ['central', 'forward', 'backward']

        def load(fname):
            with open(fname, 'rb') as fl:
                f = pickleload(fl)
            if not hasattr(f, 'shape'):
                # output from InfraRed
                return f[0]
            return f

        n = 3 * len(self.indices)
        H = np.empty((n, n))
        r = 0
        if direction != 'central':
            feq = load(self.name + '.eq.pckl')
        for a in self.indices:
            for i in 'xyz':
                name = '%s.%d%s' % (self.name, a, i)
                fminus = load(name + '-.pckl')
                fplus = load(name + '+.pckl')
                if self.method == 'frederiksen':
                    fminus[a] -= fminus.sum(0)
                    fplus[a] -= fplus.sum(0)
                if self.nfree == 4:
                    fminusminus = load(name + '--.pckl')
                    fplusplus = load(name + '++.pckl')
                    if self.method == 'frederiksen':
                        fminusminus[a] -= fminusminus.sum(0)
                        fplusplus[a] -= fplusplus.sum(0)
                if self.direction == 'central':
                    if self.nfree == 2:
                        H[r] = .5 * (fminus - fplus)[self.indices].ravel()
                    else:
                        H[r] = H[r] = (-fminusminus +
                                       8 * fminus -
                                       8 * fplus +
                                       fplusplus)[self.indices].ravel() / 12.0
                elif self.direction == 'forward':
                    H[r] = (feq - fplus)[self.indices].ravel()
                else:
                    assert self.direction == 'backward'
                    H[r] = (fminus - feq)[self.indices].ravel()
                H[r] /= 2 * self.delta
                r += 1
        H += H.copy().T
        self.H = H
        m = self.atoms.get_masses()
        if 0 in [m[index] for index in self.indices]:
            raise RuntimeError('Zero mass encountered in one or more of '
                               'the vibrated atoms. Use Atoms.set_masses()'
                               ' to set all masses to non-zero values.')

        self.im = np.repeat(m[self.indices]**-0.5, 3)
        omega2, modes = np.linalg.eigh(self.im[:, None] * H * self.im)
        self.modes = modes.T.copy()

        # Conversion factor:
        s = units._hbar * 1e10 / sqrt(units._e * units._amu)
        self.hnu = s * omega2.astype(complex)**0.5

    def get_energies(self, method='standard', direction='central'):
        """Get vibration energies in eV."""

        if (self.H is None or method.lower() != self.method or
            direction.lower() != self.direction):
            self.read(method, direction)
        return self.hnu

    def get_frequencies(self, method='standard', direction='central'):
        """Get vibration frequencies in cm^-1."""

        s = 1. / units.invcm
        return s * self.get_energies(method, direction)

    def summary(self, method='standard', direction='central', freq=None,
                log=sys.stdout):
        """Print a summary of the vibrational frequencies.

        Parameters:

        method : string
            Can be 'standard'(default) or 'Frederiksen'.
        direction: string
            Direction for finite differences. Can be one of 'central'
            (default), 'forward', 'backward'.
        freq : numpy array
            Optional. Can be used to create a summary on a set of known
            frequencies.
        log : if specified, write output to a different location than
            stdout. Can be an object with a write() method or the name of a
            file to create.
        """

        if isinstance(log, basestring):
            log = paropen(log, 'a')
        write = log.write

        s = 0.01 * units._e / units._c / units._hplanck
        if freq is not None:
            hnu = freq / s
        else:
            hnu = self.get_energies(method, direction)
        write('---------------------\n')
        write('  #    meV     cm^-1\n')
        write('---------------------\n')
        for n, e in enumerate(hnu):
            if e.imag != 0:
                c = 'i'
                e = e.imag
            else:
                c = ' '
                e = e.real
            write('%3d %6.1f%s  %7.1f%s\n' % (n, 1000 * e, c, s * e, c))
        write('---------------------\n')
        write('Zero-point energy: %.3f eV\n' %
              self.get_zero_point_energy(freq=freq))

    def get_zero_point_energy(self, freq=None):
        if freq is None:
            return 0.5 * self.hnu.real.sum()
        else:
            s = 0.01 * units._e / units._c / units._hplanck
            return 0.5 * freq.real.sum() / s

    def get_mode(self, n):
        """Get mode number ."""
        mode = np.zeros((len(self.atoms), 3))
        mode[self.indices] = (self.modes[n] * self.im).reshape((-1, 3))
        return mode

    def write_mode(self, n=None, kT=units.kB * 300, nimages=30):
        """Write mode number n to trajectory file. If n is not specified,
        writes all non-zero modes."""
        if n is None:
            for index, energy in enumerate(self.get_energies()):
                if abs(energy) > 1e-5:
                    self.write_mode(n=index, kT=kT, nimages=nimages)
            return
        mode = self.get_mode(n) * sqrt(kT / abs(self.hnu[n]))
        p = self.atoms.positions.copy()
        n %= 3 * len(self.indices)
        traj = Trajectory('%s.%d.traj' % (self.name, n), 'w')
        calc = self.atoms.get_calculator()
        self.atoms.set_calculator()
        for x in np.linspace(0, 2 * pi, nimages, endpoint=False):
            self.atoms.set_positions(p + sin(x) * mode)
            traj.write(self.atoms)
        self.atoms.set_positions(p)
        self.atoms.set_calculator(calc)
        traj.close()

    def show_as_force(self, n, scale=0.2):
        mode = self.get_mode(n) * len(self.hnu) * scale
        calc = SinglePointCalculator(self.atoms, forces=mode)
        self.atoms.set_calculator(calc)
        self.atoms.edit()

    def write_jmol(self):
        """Writes file for viewing of the modes with jmol."""

        fd = open(self.name + '.xyz', 'w')
        symbols = self.atoms.get_chemical_symbols()
        f = self.get_frequencies()
        for n in range(3 * len(self.indices)):
            fd.write('%6d\n' % len(self.atoms))
            if f[n].imag != 0:
                c = 'i'
                f[n] = f[n].imag
            else:
                c = ' '
            fd.write('Mode #%d, f = %.1f%s cm^-1' % (n, f[n], c))
            if self.ir:
                fd.write(', I = %.4f (D/Å)^2 amu^-1.\n' % self.intensities[n])
            else:
                fd.write('.\n')
            mode = self.get_mode(n)
            for i, pos in enumerate(self.atoms.positions):
                fd.write('%2s %12.5f %12.5f %12.5f %12.5f %12.5f %12.5f \n' %
                         (symbols[i], pos[0], pos[1], pos[2],
                          mode[i, 0], mode[i, 1], mode[i, 2]))
        fd.close()

    def fold(self, frequencies, intensities,
             start=800.0, end=4000.0, npts=None, width=4.0,
             type='Gaussian', normalize=False):
        """Fold frequencies and intensities within the given range
        and folding method (Gaussian/Lorentzian).
        The energy unit is cm^-1.
        normalize=True ensures the integral over the peaks to give the
        intensity.
        """

        self.type = type.lower()
        assert self.type in ['gaussian', 'lorentzian']
        if not npts:
            npts = int((end - start) / width * 10 + 1)
        prefactor = 1
        if type == 'lorentzian':
            intensities = intensities * width * pi / 2.
            if normalize:
                prefactor = 2. / width / pi
        else:
            sigma = width / 2. / sqrt(2. * log(2.))
            if normalize:
                prefactor = 1. / sigma / sqrt(2 * pi)

        # Make array with spectrum data
        spectrum = np.empty(npts)
        energies = np.linspace(start, end, npts)
        for i, energy in enumerate(energies):
            energies[i] = energy
            if type == 'lorentzian':
                spectrum[i] = (intensities * 0.5 * width / pi /
                               ((frequencies - energy)**2 +
                                0.25 * width**2)).sum()
            else:
                spectrum[i] = (intensities *
                               np.exp(-(frequencies - energy)**2 /
                                      2. / sigma**2)).sum()
        return [energies, prefactor * spectrum]

    def write_dos(self, out='vib-dos.dat', start=800, end=4000,
                  npts=None, width=10,
                  type='Gaussian', method='standard', direction='central'):
        """Write out the vibrational density of states to file.

        First column is the wavenumber in cm^-1, the second column the
        folded vibrational density of states.
        Start and end points, and width of the Gaussian/Lorentzian
        should be given in cm^-1."""
        frequencies = self.get_frequencies(method, direction).real
        intensities = np.ones(len(frequencies))
        energies, spectrum = self.fold(frequencies, intensities,
                                       start, end, npts, width, type)

        # Write out spectrum in file.
        outdata = np.empty([len(energies), 2])
        outdata.T[0] = energies
        outdata.T[1] = spectrum
        fd = open(out, 'w')
        fd.write('# %s folded, width=%g cm^-1\n' % (type.title(), width))
        fd.write('# [cm^-1] arbitrary\n')
        for row in outdata:
            fd.write('%.3f  %15.5e\n' %
                     (row[0], row[1]))
        fd.close()<|MERGE_RESOLUTION|>--- conflicted
+++ resolved
@@ -13,12 +13,9 @@
 import ase.units as units
 from ase.io.trajectory import Trajectory
 from ase.parallel import rank, paropen
-<<<<<<< HEAD
-from ase.utils import opencew
+
+from ase.utils import opencew, pickleload, basestring
 from ase.calculators.singlepoint import SinglePointCalculator
-=======
-from ase.utils import opencew, pickleload, basestring
->>>>>>> b744b4a2
 
 
 class Vibrations:
